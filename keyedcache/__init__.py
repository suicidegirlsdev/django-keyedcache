--- conflicted
+++ resolved
@@ -27,15 +27,11 @@
 from django.core.cache import get_cache, InvalidCacheBackendError, DEFAULT_CACHE_ALIAS
 from django.core.exceptions import ImproperlyConfigured
 from django.utils.encoding import smart_str
-<<<<<<< HEAD
 from django.utils.log import NullHandler
 from hashlib import md5
-=======
->>>>>>> 7efecc54
 from keyedcache.utils import is_string_like, is_list_or_tuple
 from warnings import warn
 import cPickle as pickle
-import hashlib
 import logging
 import types
 
@@ -365,11 +361,7 @@
 
 def md5_hash(obj):
     pickled = pickle.dumps(obj, protocol=pickle.HIGHEST_PROTOCOL)
-<<<<<<< HEAD
     return md5(pickled).hexdigest()
-=======
-    return hashlib.md5(pickled).hexdigest()
->>>>>>> 7efecc54
 
 
 def is_memcached_backend():
